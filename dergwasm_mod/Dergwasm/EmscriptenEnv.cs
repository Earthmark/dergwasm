--- conflicted
+++ resolved
@@ -1,10 +1,6 @@
 ﻿using System;
 using System.Text;
-<<<<<<< HEAD
-using System.Threading.Tasks;
 using Derg.Modules;
-=======
->>>>>>> 3f987f91
 using Derg.Wasm;
 
 namespace Derg
