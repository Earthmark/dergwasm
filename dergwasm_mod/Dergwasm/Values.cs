--- conflicted
+++ resolved
@@ -7,11 +7,8 @@
 using System.Reflection;
 using System.Runtime.InteropServices;
 using Derg.Wasm;
-<<<<<<< HEAD
 using Elements.Core;
 using FrooxEngine;
-=======
->>>>>>> eb5159c9
 using LEB128;
 using Microsoft.Win32;
 using MonoMod.Utils;
@@ -239,39 +236,6 @@
             throw new Exception($"Unknown type {typeof(T)}");
         }
 
-        public static Value From<T>(T val)
-        {
-            switch (val)
-            {
-                case bool v:
-                    return new Value { s32 = v ? 1 : 0 };
-                case byte v:
-                    return new Value { s32 = v };
-                case sbyte v:
-                    return new Value  { s32 = v };
-                case short v:
-                    return new Value  { s32 = v };
-                case ushort v:
-                    return new Value  { s32 = v};
-                case int v:
-                    return new Value  { s32 = v };
-                case uint v:
-                    return new Value  { u32 = v };
-                case long v:
-                    return new Value { s64 = v};
-                case ulong v:
-                    return new Value { u64 = v};
-                case float v:
-                    return new Value { f32 = v};
-                case double v:
-                    return new Value { f64 = v};
-                case Pointer v:
-                    return new Value { s32 = v.Ptr};
-                default:
-                    throw new Exception($"Unknown type {typeof(T)}");
-            }
-        }
-
         // Bools are represented as unsigned ints.
         public bool Bool => u32 != 0;
 
