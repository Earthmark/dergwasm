--- conflicted
+++ resolved
@@ -1,4 +1,4 @@
-﻿using System;
+using System;
 using System.Collections.Generic;
 using System.Linq.Expressions;
 using System.Reflection;
@@ -219,11 +219,7 @@
         // |----------- |---------:|---------:|---------:|---------:|------:|
         // | PushPopInt | 22.30 ns | 0.414 ns | 0.991 ns | 21.96 ns |  1.00 |
         [Benchmark(Baseline = true)]
-<<<<<<< HEAD
         public int BaselinePushPopInt()
-=======
-        public int PushPopInt()
->>>>>>> 1cc1c642
         {
             int x = 0;
             for (int i = 0; i < N; i++)
