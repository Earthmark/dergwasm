{
    "terminal.integrated.env.windows": {
        "PYTHONPATH": "${workspaceFolder}"
    },
    "dotnet.preferCSharpExtension": true,
    "rust-analyzer.linkedProjects": [
        "dergwasm_lib/rust/Cargo.toml"
    ],
<<<<<<< HEAD
    "files.associations": {
        "resonite_slot_api.h": "c"
    },
=======
>>>>>>> af64f19b
}<|MERGE_RESOLUTION|>--- conflicted
+++ resolved
@@ -6,10 +6,4 @@
     "rust-analyzer.linkedProjects": [
         "dergwasm_lib/rust/Cargo.toml"
     ],
-<<<<<<< HEAD
-    "files.associations": {
-        "resonite_slot_api.h": "c"
-    },
-=======
->>>>>>> af64f19b
 }